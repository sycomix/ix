import logging
import sys
from typing import Callable

from langchain.agents import AgentType, AgentExecutor
from langchain.agents import initialize_agent as initialize_agent_base
from langchain.agents.agent_toolkits.base import BaseToolkit
from langchain.chains.base import Chain

from ix.chains.agents import AgentReply


<<<<<<< HEAD
logger = logging.getLogger(__name__)


def initialize_agent(agent: AgentType, **kwargs) -> Chain:
=======
def initialize_agent(agent: AgentType, reply: int = True, **kwargs) -> Chain:
>>>>>>> 0c871911
    """
    Extended version of the initialize_agent function from ix.chains.agents.

    Modifications:
    - unpacks agent_kwargs: allows agent_kwargs to be flattened into the ChainNode config
      A flattened config simplifies the UX integration such that it works with TypeAutoFields
    """
    # Re-pack agent_kwargs__* arguments into agent_kwargs
    agent_kwargs = {}
    for key, value in kwargs.items():
        if key.startswith("agent_kwargs__"):
            agent_kwargs[key[15:]] = value
            del kwargs[key]
    kwargs["agent_kwargs"] = agent_kwargs

    # unpack Toolkits into Tools
    if "tools" in kwargs:
        tools = kwargs["tools"]
        unpacked_tools = []
        for i, value in enumerate(tools):
            if isinstance(value, BaseToolkit):
                unpacked_tools.extend(value.get_tools())
            else:
                unpacked_tools.append(value)
        kwargs["tools"] = unpacked_tools
    tools = kwargs.get("tools", {})

    # TODO: wrap agents in AgentReply until streaming callbacks are implemented
    agent_executor = initialize_agent_base(agent=agent, **kwargs)
    return AgentReply(
        agent_executor=agent_executor,
        callback_manager=kwargs.get("callback_manager", None),
        reply=reply,
    )


def create_init_func(agent_type: AgentType) -> Callable:
    """
    This function creates a new initialization function for a given agent type. The initialization
    function is a proxy to the initialize_agent function, but it has a distinct name and can be
    imported directly from this module.

    Agent initialization functions are used so there is a distinct class_path for each agent type.
    This allows class_path to be used as an identifier for the agent type.

    Args:
        agent_type (str): The type of the agent to create an initialization function for.

    Returns:
        function: The newly created initialization function.
    """

    def init_func(**kwargs) -> AgentExecutor:
        return initialize_agent(agent=agent_type, **kwargs)

    return init_func


# list of function names that are created, used for debugging
FUNCTION_NAMES = []


def create_functions() -> None:
    """
    Generate initialization functions for each agent type and add them to this module.
    This will automatically create a new function for each agent type as LangChain
    creates them.
    """
    for agent_type in AgentType:
        # create an initialization function for this agent type
        init_func = create_init_func(agent_type)
        func_name = "initialize_" + agent_type.value.replace("-", "_")
        FUNCTION_NAMES.append(func_name)

        # add the function to the current module
        setattr(sys.modules[__name__], func_name, init_func)


# auto-run the function that creates the initialization functions
create_functions()<|MERGE_RESOLUTION|>--- conflicted
+++ resolved
@@ -10,14 +10,10 @@
 from ix.chains.agents import AgentReply
 
 
-<<<<<<< HEAD
 logger = logging.getLogger(__name__)
 
 
-def initialize_agent(agent: AgentType, **kwargs) -> Chain:
-=======
 def initialize_agent(agent: AgentType, reply: int = True, **kwargs) -> Chain:
->>>>>>> 0c871911
     """
     Extended version of the initialize_agent function from ix.chains.agents.
 
