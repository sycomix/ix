--- conflicted
+++ resolved
@@ -1,38 +1,34 @@
-.venv
-venv
-node_modules
-.node_modules
-.sentinel
-.compiled-static
-.idea
-.env
-.pyc
-.coverage
-__generated__
-frontend/schema.graphql
-.ipython
-.vs
-.report.json
-__pycache__
-
-# tmp
-auto
-public
-react-app-unused
-tmp
-workspace
-.bak
-*.bak
-workdir
-docs/build
-
-#local copy of langchain if it exists
-langchain
-<<<<<<< HEAD
-/.bash_history
-
-=======
-
-# local models
-llama
->>>>>>> 7e297b07
+.venv
+venv
+node_modules
+.node_modules
+.sentinel
+.compiled-static
+.idea
+.env
+.pyc
+.coverage
+__generated__
+frontend/schema.graphql
+.ipython
+.vs
+.report.json
+__pycache__
+
+# tmp
+auto
+public
+react-app-unused
+tmp
+workspace
+.bak
+*.bak
+workdir
+docs/build
+
+#local copy of langchain if it exists
+langchain
+/.bash_history
+
+# local models
+llama