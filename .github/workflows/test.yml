--- conflicted
+++ resolved
@@ -1,126 +1,123 @@
-name: Test and Lint
-
-on:
-  pull_request:
-    types: [opened, synchronize]
-  push:
-    branches: [main]
-
-
-jobs:
-  build:
-    runs-on: ubuntu-latest
-    steps:
-      - uses: actions/checkout@v2
-
-      - name: Load image url
-        id: load_image_url
-        run: |
-          IMAGE_URL=`make image-url`
-          echo "image-url=$IMAGE_URL" >> "$GITHUB_OUTPUT"
-
-      - name: Restore Cache
-        uses: actions/cache@v2
-        id: restore_cache
-        with:
-          path: image.tar
-          key: ${{ steps.load_image_url.outputs.image-url }}
-
-      - name: Build Docker image
-        id: build
-        if: steps.restore_cache.outputs.cache-hit != 'true'
-        run: |
-          mkdir -p .sentinel
-          IMAGE_URL=`make image-url`
-          echo "Building Docker image: $IMAGE_URL"
-          make image
-          docker save $IMAGE_URL > image.tar
-
-      - name: Cache docker image
-        uses: actions/cache@v2
-        env:
-          cache-name: cache-node-modules
-        with:
-          path: docker-image.tar
-          key: ${{ steps.load_image_url.outputs.image-url }}
-
-  frontend:
-    needs: build
-    runs-on: ubuntu-latest
-    steps:
-      - uses: actions/checkout@v2
-<<<<<<< HEAD
-=======
-      - name: Log in to the Container registry
-        uses: docker/login-action@v2
-        with:
-          registry: ghcr.io
-          username: ${{ github.actor }}
-          password: ${{ secrets.GITHUB_TOKEN }}
->>>>>>> e55189a3
-      - name: Build frontend
-        uses: ./.github/actions/run-docker
-        with:
-          # build frontend
-          # For now just testing that frontend builds
-          command: make frontend
-
-  pytest:
-    needs: build
-    runs-on: ubuntu-latest
-    steps:
-      - uses: actions/checkout@v2
-      - name: Log in to the Container registry
-        uses: docker/login-action@v2
-        with:
-          registry: ghcr.io
-          username: ${{ github.actor }}
-          password: ${{ secrets.GITHUB_TOKEN }}
-      - name: Run pytest
-        uses: ./.github/actions/run-docker
-        with:
-          command: make pytest
-
-  black:
-    needs: build
-    runs-on: ubuntu-latest
-    steps:
-      - uses: actions/checkout@v2
-      - name: Log in to the Container registry
-        uses: docker/login-action@v2
-        with:
-          registry: ghcr.io
-          username: ${{ github.actor }}
-          password: ${{ secrets.GITHUB_TOKEN }}
-      - name: Run black
-        uses: ./.github/actions/run-docker
-        with:
-          command: make black-check
-
-  flake8:
-    needs: build
-    runs-on: ubuntu-latest
-    steps:
-      - uses: actions/checkout@v2
-      - name: Log in to the Container registry
-        uses: docker/login-action@v2
-        with:
-          registry: ghcr.io
-          username: ${{ github.actor }}
-          password: ${{ secrets.GITHUB_TOKEN }}
-      - name: Run flake8
-        uses: ./.github/actions/run-docker
-        with:
-          command: make flake8
-
-# Disabling until a later date
-#
-#  pyright:
-#    needs: build
-#    runs-on: ubuntu-latest
-#    steps:
-#      - uses: actions/checkout@v2
-#      - name: Run Pyright
-#        uses: ./.github/actions/run-docker
-#        with:
-#          command: make pyright
+name: Test and Lint
+
+on:
+  pull_request:
+    types: [opened, synchronize]
+  push:
+    branches: [main]
+
+
+jobs:
+  build:
+    runs-on: ubuntu-latest
+    steps:
+      - uses: actions/checkout@v2
+
+      - name: Load image url
+        id: load_image_url
+        run: |
+          IMAGE_URL=`make image-url`
+          echo "image-url=$IMAGE_URL" >> "$GITHUB_OUTPUT"
+
+      - name: Restore Cache
+        uses: actions/cache@v2
+        id: restore_cache
+        with:
+          path: image.tar
+          key: ${{ steps.load_image_url.outputs.image-url }}
+
+      - name: Build Docker image
+        id: build
+        if: steps.restore_cache.outputs.cache-hit != 'true'
+        run: |
+          mkdir -p .sentinel
+          IMAGE_URL=`make image-url`
+          echo "Building Docker image: $IMAGE_URL"
+          make image
+          docker save $IMAGE_URL > image.tar
+
+      - name: Cache docker image
+        uses: actions/cache@v2
+        env:
+          cache-name: cache-node-modules
+        with:
+          path: docker-image.tar
+          key: ${{ steps.load_image_url.outputs.image-url }}
+
+  frontend:
+    needs: build
+    runs-on: ubuntu-latest
+    steps:
+      - uses: actions/checkout@v2
+      - name: Log in to the Container registry
+        uses: docker/login-action@v2
+        with:
+          registry: ghcr.io
+          username: ${{ github.actor }}
+          password: ${{ secrets.GITHUB_TOKEN }}
+      - name: Build frontend
+        uses: ./.github/actions/run-docker
+        with:
+          # build frontend
+          # For now just testing that frontend builds
+          command: make frontend
+
+  pytest:
+    needs: build
+    runs-on: ubuntu-latest
+    steps:
+      - uses: actions/checkout@v2
+      - name: Log in to the Container registry
+        uses: docker/login-action@v2
+        with:
+          registry: ghcr.io
+          username: ${{ github.actor }}
+          password: ${{ secrets.GITHUB_TOKEN }}
+      - name: Run pytest
+        uses: ./.github/actions/run-docker
+        with:
+          command: make pytest
+
+  black:
+    needs: build
+    runs-on: ubuntu-latest
+    steps:
+      - uses: actions/checkout@v2
+      - name: Log in to the Container registry
+        uses: docker/login-action@v2
+        with:
+          registry: ghcr.io
+          username: ${{ github.actor }}
+          password: ${{ secrets.GITHUB_TOKEN }}
+      - name: Run black
+        uses: ./.github/actions/run-docker
+        with:
+          command: make black-check
+
+  flake8:
+    needs: build
+    runs-on: ubuntu-latest
+    steps:
+      - uses: actions/checkout@v2
+      - name: Log in to the Container registry
+        uses: docker/login-action@v2
+        with:
+          registry: ghcr.io
+          username: ${{ github.actor }}
+          password: ${{ secrets.GITHUB_TOKEN }}
+      - name: Run flake8
+        uses: ./.github/actions/run-docker
+        with:
+          command: make flake8
+
+# Disabling until a later date
+#
+#  pyright:
+#    needs: build
+#    runs-on: ubuntu-latest
+#    steps:
+#      - uses: actions/checkout@v2
+#      - name: Run Pyright
+#        uses: ./.github/actions/run-docker
+#        with:
+#          command: make pyright