--- conflicted
+++ resolved
@@ -1,67 +1,59 @@
-version: "3"
-
-services:
-  db:
-    image: postgres:14.7
-    environment:
-      POSTGRES_PASSWORD: ix
-      POSTGRES_USER: ix
-      POSTGRES_DB: ix
-      POSTGRES_HOST_AUTH_METHOD: trust
-
-<<<<<<< HEAD
-  sandbox:
-    image: ghcr.io/ix/sandbox:latest
-=======
-  web:
-    image: ghcr.io/ix:latest
-    command: uvicorn ix.server.asgi:application --host 0.0.0.0 --port 8001 --reload
-    ports:
-      - "8001:8001"
->>>>>>> 6ff9ae57
-    links:
-      - db
-      - redis
-    volumes:
-      - .:/var/app
-      #- .node_modules:/var/npm/node_modules
-      - ./bin:/usr/bin/ix
-      - .bash_profile:/root/.bash_profile
-      - .ipython:/root/.ipython
-    env_file:
-      - .env
-<<<<<<< HEAD
-    environment:
-      DJANGO_SETTINGS_MODULE: "ix.server.settings"
-=======
-
-  nginx:
-    image: nginx:latest
->>>>>>> 6ff9ae57
-    ports:
-      - "8000:8000"
-    volumes:
-      - ./nginx.conf:/etc/nginx/nginx.conf
-      - ./.compiled-static:/var/static/
-    depends_on:
-      - web
-
-  worker:
-    image: ghcr.io/ix/sandbox:latest
-    command: celery.sh
-    links:
-      - db
-      - redis
-    volumes:
-      - .:/var/app
-      - .node_modules:/var/npm/node_modules
-      - ./bin:/usr/bin/ix
-      - .bash_profile:/root/.bash_profile
-    env_file:
-      - .env
-
-
-
-  redis:
-    image: redis
-
+version: "3"
+
+services:
+  db:
+    image: postgres:14.7
+    environment:
+      POSTGRES_PASSWORD: ix
+      POSTGRES_USER: ix
+      POSTGRES_DB: ix
+      POSTGRES_HOST_AUTH_METHOD: trust
+
+  web:
+    image: ghcr.io/ix/sandbox:latest
+    #image: ghcr.io/ix:latest
+    command: uvicorn ix.server.asgi:application --host 0.0.0.0 --port 8001 --reload
+    ports:
+      - "8001:8001"
+    links:
+      - db
+      - redis
+    volumes:
+      - .:/var/app
+      #- .node_modules:/var/npm/node_modules
+      - ./bin:/usr/bin/ix
+      - .bash_profile:/root/.bash_profile
+      - .ipython:/root/.ipython
+    env_file:
+      - .env
+    environment:
+      DJANGO_SETTINGS_MODULE: "ix.server.settings"
+
+  nginx:
+    image: nginx:latest
+    ports:
+      - "8000:8000"
+    volumes:
+      - ./nginx.conf:/etc/nginx/nginx.conf
+      - ./.compiled-static:/var/static/
+    depends_on:
+      - web
+
+  worker:
+    image: ghcr.io/ix/sandbox:latest
+    command: celery.sh
+    links:
+      - db
+      - redis
+    volumes:
+      - .:/var/app
+      - .node_modules:/var/npm/node_modules
+      - ./bin:/usr/bin/ix
+      - .bash_profile:/root/.bash_profile
+    env_file:
+      - .env
+
+
+  redis:
+    image: redis
+