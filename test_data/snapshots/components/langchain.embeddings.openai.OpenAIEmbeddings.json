--- conflicted
+++ resolved
@@ -25,11 +25,7 @@
             "model": {
                 "default": "text-embedding-ada-002",
                 "enum": [
-<<<<<<< HEAD
                     "text-embedding-ada-002"
-=======
-                    null
->>>>>>> fa7bd3f6
                 ],
                 "type": "string"
             }
